import random
from datetime import datetime, timedelta
import json

from django.db import models
from django.conf import settings
from django.utils.translation import ugettext as _
from django.contrib.auth.models import User
from django.contrib.sites.models import Site
from django.contrib.sites.managers import CurrentSiteManager
from django.core.urlresolvers import reverse
from django.core.files import File
import django.dispatch
from django.template.defaultfilters import slugify
from django.template.loader import render_to_string
from django.utils.timesince import timesince
from django.utils.http import urlquote
from django.core.mail import send_mail, mail_managers
from django.utils.safestring import mark_safe
from django.utils.html import escape
from django.utils.crypto import salted_hmac, constant_time_compare
from django.utils import timezone

from taggit.managers import TaggableManager
from taggit.models import TaggedItemBase

from publicbody.models import PublicBody, FoiLaw, Jurisdiction
from froide.helper.email_utils import make_address
from froide.helper.date_utils import convert_to_local
from froide.helper.text_utils import (replace_email_name,
        replace_email, remove_signature, remove_quote)
from foirequest.foi_mail import send_foi_mail

html2markdown = lambda x: x


class FoiRequestManager(CurrentSiteManager):
    def get_for_homepage(self, count=5):
        return self.get_query_set().order_by("-last_message")[:count]

    def related_from_slug(self, slug):
        return self.get_query_set().filter(slug=slug).select_related()

    def get_by_secret_mail(self, mail):
        return self.get_query_set().get(secret_address=mail)

    def get_overdue(self):
        now = timezone.now()
        return self.get_query_set().filter(status="awaiting_response", due_date__lt=now)

    def get_unclassified(self):
        some_days_ago = timezone.now() - timedelta(days=4)
        return self.get_query_set().filter(status="awaiting_classification",
                last_message__lt=some_days_ago)


class PublishedFoiRequestManager(CurrentSiteManager):
    def get_query_set(self):
        return super(PublishedFoiRequestManager,
                self).get_query_set().filter(visibility=2, is_foi=True)\
                        .select_related("public_body", "jurisdiction")

    def awaiting_response(self):
        return self.get_query_set().filter(
                    status="awaiting_response")

    def get_for_latest_feed(self):
        return self.get_query_set().order_by("-first_message")[:15]

    def by_last_update(self):
        return self.get_query_set().order_by('-last_message')

    def for_list_view(self):
        return self.by_last_update().filter(same_as__isnull=True)

    def get_for_homepage(self, count=5):
        return self.by_last_update().filter(
                models.Q(status='successful') |
                models.Q(status='partially_successful') |
                models.Q(status='refused'))[:count]

    def get_for_search_index(self):
        return self.get_query_set()

    def successful(self):
        return self.by_last_update().filter(
                    models.Q(status="successful") |
                    models.Q(status="partially_successful")).order_by("-last_message")

    def unsuccessful(self):
        return self.by_last_update().filter(
                    models.Q(status="refused") |
                    models.Q(status="not_held")).order_by("-last_message")


class PublishedNotFoiRequestManager(CurrentSiteManager):
    def get_query_set(self):
        return super(CurrentSiteManager,
                self).get_query_set().filter(visibility=2, is_foi=False)\
                        .select_related("public_body")

    def for_list_view(self):
        return self.get_query_set().order_by('-first_message')


class TaggedFoiRequest(TaggedItemBase):
    content_object = models.ForeignKey('FoiRequest')

    class Meta:
        verbose_name = _('FoI Request Tag')
        verbose_name_plural = _('FoI Request Tags')


class FoiRequest(models.Model):
    ADMIN_SET_CHOICES = (
        ('awaiting_user_confirmation', _('Awaiting user confirmation'),
            _("The requester's email address is yet to be confirmed.")),
        ('publicbody_needed', _('Public Body needed'),
            _('This request still needs a Public Body.')),
        ('awaiting_publicbody_confirmation',
            _('Awaiting Public Body confirmation'),
            _('The Public Body of this request has been created by the user and still needs to be confirmed.')),
        ('awaiting_classification',
            _('Request awaits classification'),
            _('A message was received and the user needs to set a new status.')),
        ('overdue', _('Response overdue'),
            _('The request has not been answered in the legal time limit.')),
        ('escalated', _('Request escalated'),
            _('The request has been escalated to the mediating entity.')),
    )
    USER_SET_CHOICES = (
        ('awaiting_response', _('Awaiting response'),
                _('This request is still waiting for a response from the Public Body.')),
        # ('awaiting_clarification',
        #         _('Awaiting clarification from Public Body'),
        #         _('A response was not satisfying to the requester and he requested more information.')),
        ('request_redirected',
                _('Request was redirected to another Public Body'),
                _('The current Public Body redirected the request to another Public Body.')),
        ('successful',
                _('Request Successful'),
                _('The request has been successul.')),
        ('partially_successful',
                _('Request partially successful'),
                _('The request has been partially successful (some information was provided, but not all)')),
        ('not_held',
                _('Information not held'),
                _('The Public Body stated that it does not possess the information.')),
        ('refused',
                _('Request refused'),
                _('The Public Body refuses to provide the information.')),
        ('user_withdrew_costs',
                _('Request was withdrawn due to costs'),
                _('User withdrew the request due to the associated costs.')),
        ('user_withdrew',
                _('Request was withdrawn'),
                _('User withdrew the request for other reasons.')),
    )

    MESSAGE_STATUS_TO_REQUEST_STATUS = {
        "request_redirected": "awaiting_response"
    }
    NON_FINAL_STATUS = ('awaiting_response', 'request_redirected',
            'overdue', 'awaiting_classification', 'publicbody_needed')

    STATUS_URLS = [
            (_("successful"), 'successful'),
            (_("partially-successful"), 'partially_successful'),
            (_("refused"), 'refused'),
            (_("escalated"), 'escalated'),
            (_("withdrawn"), 'user_withdrew'),
            (_("withdrawn-costs"), 'user_withdrew_costs'),
            (_("publicbody-needed"), 'publicbody_needed'),
            (_("awaiting-response"), 'awaiting_response'),
            (_("overdue"), 'overdue'),
            (_("not-held"), 'not_held')
    ]

    # STATUS_URLS += [(_('requires-payment'), 'requires_payment')]
    STATUS_URLS_DICT = dict(STATUS_URLS)
    STATUS_CHOICES = [(x[0], x[1]) for x in ADMIN_SET_CHOICES + USER_SET_CHOICES]
    STATUS_USER_CHOICES = [(x[0], x[1]) for x in USER_SET_CHOICES]
    STATUS_CHOICES_DICT = dict([(x[0], (x[1], x[2])) for x in ADMIN_SET_CHOICES + USER_SET_CHOICES])

    VISIBILITY_CHOICES = (
        (0, _("Invisible")),
        (1, _("Visible to Requester")),
        (2, _("Public")),
    )

    # model fields
    title = models.CharField(_("Title"), max_length=255)
    slug = models.SlugField(_("Slug"), max_length=255, unique=True)
    description = models.TextField(_("Description"), blank=True)
    resolution = models.TextField(_("Resolution Summary"),
            blank=True, null=True)
    public_body = models.ForeignKey(PublicBody, null=True, blank=True,
            on_delete=models.SET_NULL, verbose_name=_("Public Body"))

    public = models.BooleanField(_("published?"), default=True)

    status = models.CharField(_("Status"), max_length=50,
            choices=STATUS_CHOICES)
    visibility = models.SmallIntegerField(_("Visibility"), default=0,
            choices=VISIBILITY_CHOICES)

    user = models.ForeignKey(User, null=True,
            on_delete=models.SET_NULL,
            verbose_name=_("User"))

    first_message = models.DateTimeField(_("Date of first message"),
            blank=True, null=True)
    last_message = models.DateTimeField(_("Date of last message"),
            blank=True, null=True)
    resolved_on = models.DateTimeField(_("Resolution date"),
            blank=True, null=True)
    due_date = models.DateTimeField(_("Due Date"),
            blank=True, null=True)

    secret_address = models.CharField(_("Secret address"), max_length=255,
            db_index=True, unique=True)
    secret = models.CharField(_("Secret"), blank=True, max_length=100)

    same_as = models.ForeignKey('self', null=True, blank=True,
            on_delete=models.SET_NULL,
            verbose_name=_("Identical request"))
    same_as_count = models.IntegerField(_("Identical request count"), default=0)

    law = models.ForeignKey(FoiLaw, null=True, blank=True,
            on_delete=models.SET_NULL,
            verbose_name=_("Freedom of Information Law"))
    costs = models.FloatField(_("Cost of Information"), default=0.0)
    refusal_reason = models.CharField(_("Refusal reason"), max_length=1024,
            blank=True)
    checked = models.BooleanField(_("checked"), default=False)
    is_foi = models.BooleanField(_("is FoI request"), default=True)

    jurisdiction = models.ForeignKey(Jurisdiction, verbose_name=_('Jurisdiction'),
            null=True, on_delete=models.SET_NULL)

    site = models.ForeignKey(Site, null=True,
            on_delete=models.SET_NULL, verbose_name=_("Site"))

    non_filtered_objects = models.Manager()
    objects = FoiRequestManager()
    published = PublishedFoiRequestManager()
    published_not_foi = PublishedNotFoiRequestManager()
    tags = TaggableManager(through=TaggedFoiRequest, blank=True)

    class Meta:
        ordering = ('last_message',)
        get_latest_by = 'last_message'
        verbose_name = _('Freedom of Information Request')
        verbose_name_plural = _('Freedom of Information Requests')

    # Custom Signals
    message_sent = django.dispatch.Signal(providing_args=["message"])
    message_received = django.dispatch.Signal(providing_args=["message"])
    request_created = django.dispatch.Signal(providing_args=[])
    request_to_public_body = django.dispatch.Signal(providing_args=[])
    status_changed = django.dispatch.Signal(providing_args=["status", "data"])
    became_overdue = django.dispatch.Signal(providing_args=["status"])
    public_body_suggested = django.dispatch.Signal(providing_args=["suggestion"])
    set_concrete_law = django.dispatch.Signal(providing_args=['name'])
    made_public = django.dispatch.Signal(providing_args=[])
    add_postal_reply = django.dispatch.Signal(providing_args=[])
    escalated = django.dispatch.Signal(providing_args=[])

    def __unicode__(self):
        return _(u"Request '%s'") % self.title

    @property
    def same_as_set(self):
        return FoiRequest.objects.filter(same_as=self)

    @property
    def messages(self):
        if not hasattr(self, "_messages") or \
                self._messages is None:
            self._messages = list(self.foimessage_set.select_related("sender_user", "sender_user__profile",
                    "sender_public_body").order_by("timestamp"))
        return self._messages

    @property
    def status_settable(self):
        return self.awaits_classification()

    def identical_count(self):
        if self.same_as:
            return self.same_as.same_as_count
        return self.same_as_count

    def get_absolute_url(self):
        return reverse('foirequest-show',
                kwargs={'slug': self.slug})

    def get_absolute_short_url(self):
        return reverse('foirequest-shortlink',
                kwargs={'obj_id': self.id})

    def get_absolute_domain_url(self):
        return u"%s%s" % (settings.SITE_URL, self.get_absolute_url())

    def get_absolute_domain_short_url(self):
        return u"%s%s" % (settings.SITE_URL, reverse('foirequest-shortlink',
                kwargs={'obj_id': self.id}))

    def get_auth_link(self):
        return u"%s%s" % (settings.SITE_URL,
            reverse('foirequest-auth',
                kwargs={"obj_id": self.id,
                    "code": self.get_auth_code()
                }))

    def get_accessible_link(self):
        if self.visibility == 1:
            return self.get_auth_link()
        return self.get_absolute_domain_url()

    def get_description(self):
        return replace_email(self.description, _("<<email address>>"))

    def response_messages(self):
        return filter(lambda m: m.is_response, self.messages)

    def reply_received(self):
        return len(self.response_messages()) > 0

    def message_needs_status(self):
        mes = filter(lambda m: m.status is None, self.response_messages())
        if not mes:
            return None
        return mes[0]

    def status_is_final(self):
        return not self.status in self.NON_FINAL_STATUS

    def is_visible(self, user, pb_auth=None):
        if self.visibility == 0:
            return False
        if self.visibility == 2:
            return True
        if user and self.visibility == 1 and (
                user.is_authenticated() and
                self.user == user):
            return True
        if user and user.is_superuser:
            return True
        if self.visibility == 1 and pb_auth is not None:
            return self.check_auth_code(pb_auth)
        return False

    def needs_public_body(self):
        return self.status == 'publicbody_needed'

    def awaits_response(self):
        return self.status == 'awaiting_response' or self.status == 'overdue'

    def is_overdue(self):
        return self.due_date < timezone.now()

    def has_been_refused(self):
        return self.status == 'refused' or self.status == 'escalated'

    def awaits_classification(self):
        return self.status == 'awaiting_classification'

    def set_awaits_classification(self):
        self.status = 'awaiting_classification'

    def follow_count(self):
        from foirequestfollower.models import FoiRequestFollower
        return FoiRequestFollower.objects.filter(request=self).count()

    def followed_by(self, user):
        from foirequestfollower.models import FoiRequestFollower
        try:
            if isinstance(user, basestring):
                return FoiRequestFollower.objects.get(request=self,
                        email=user, confirmed=True)
            else:
                return FoiRequestFollower.objects.get(request=self,
                        user=user)
        except FoiRequestFollower.DoesNotExist:
            return False

    def public_date(self):
        if self.due_date:
            return self.due_date + timedelta(days=settings.FROIDE_CONFIG.get(
                'request_public_after_due_days', 14))
        return None

    def get_set_tags_form(self):
        from foirequest.forms import TagFoiRequestForm
        return TagFoiRequestForm(self)

    def get_status_form(self):
        from foirequest.forms import FoiRequestStatusForm
        return FoiRequestStatusForm(self,
                    initial={"status": self.status,
                        "costs": self.costs,
                        "refusal_reason": self.refusal_reason})

    def set_status(self, form):
        data = form.cleaned_data
        message = self.message_needs_status()
        if message:
            message.status = data['status']
            message.save()
        else:
            return
        self.status = self.MESSAGE_STATUS_TO_REQUEST_STATUS.get(data['status'], data['status'])
        message = self.message_needs_status()
        self.costs = data['costs']
        if data['status'] == "refused" or data['status'] == "partially_successful":
            self.refusal_reason = data['refusal_reason']
        else:
            self.refusal_reason = u""
        if data['status'] == "request_redirected":
            self.due_date = self.law.calculate_due_date()
            self.public_body = form._redirected_public_body
        if message is not None:
            self.set_awaits_classification()
        self.save()
        status = data.pop("status")
        self.status_changed.send(sender=self, status=status, data=data)

    def possible_reply_addresses(self):
        addresses = {}
        for message in reversed(self.messages):
            if message.is_response:
                if message.sender_email and not message.sender_email in addresses:
                    addresses[message.sender_email] = message
        return addresses

    def public_body_suggestions(self):
        if not hasattr(self, "_public_body_suggestion"):
            self._public_body_suggestion = \
                    PublicBodySuggestion.objects.filter(request=self) \
                        .select_related("public_body", "request")
        return self._public_body_suggestion

    def get_auth_code(self):
        return salted_hmac("FoiRequestPublicBodyAuth",
                '%s#%s' % (self.id, self.secret_address)).hexdigest()

    def check_auth_code(self, code):
        return constant_time_compare(code, self.get_auth_code())

    def public_body_suggestions_form(self):
        from foirequest.forms import PublicBodySuggestionsForm
        return PublicBodySuggestionsForm(self.public_body_suggestions())

    def make_public_body_suggestion_form(self):
        from foirequest.forms import MakePublicBodySuggestionForm
        return MakePublicBodySuggestionForm()

    def get_concrete_law_form(self):
        from foirequest.forms import ConcreteLawForm
        return ConcreteLawForm(self)

    def get_postal_reply_form(self):
        from foirequest.forms import PostalReplyForm
        return PostalReplyForm(initial={"date": timezone.now().date()})

    def quote_last_message(self):
        return list(self.messages)[-1].get_quoted()

    def get_send_message_form(self):
        from foirequest.forms import SendMessageForm
        last_message = list(self.messages)[-1]
        subject = _("Re: %(subject)s"
                ) % {"subject": last_message.subject}
        if self.is_overdue() and self.awaits_response():
            message = render_to_string('foirequest/overdue_reply.txt', {
                'foirequest': self
            })
        else:
            message = _("Dear Sir or Madam,\n\n...\n\nSincerely yours\n%(name)s\n")
            message = message % {'name': self.user.get_full_name()}
        return SendMessageForm(self,
                initial={"subject": subject,
                    "message": message})

    def get_escalation_message_form(self):
        from foirequest.forms import EscalationMessageForm
        subject = _('Complaint about request "%(title)s"'
                ) % {"title": self.title}
        return EscalationMessageForm(self,
                initial={"subject": subject,
                    "message": _('''Dear Sir or Madam,

I'd like to complain about the handling of the request under the %(law)s documented here:

%(link)s

I believe this request has been mishandled because ...

Sincerely yours
%(name)s''') % {"law": self.law.name,
"link": self.get_accessible_link(),
"name": self.user.get_full_name()}})

    def add_message_from_email(self, email, mail_string):
        message = FoiMessage(request=self)
        message.subject = email['subject']
        message.is_response = True
        message.sender_name = email['from'][0]
        message.sender_email = email['from'][1]
        message.sender_public_body = self.public_body
        message.timestamp = convert_to_local(*email['date'])
        message.recipient_email = self.secret_address
        message.recipient = self.user.get_profile().display_name()
        message.plaintext = email['body']
        message.html = html2markdown(email['html'])
        message.original = mail_string
        message.save()
        self.status = 'awaiting_classification'
        self.last_message = message.timestamp
        self.save()
        has_pdf = False
        for attachment in email['attachments']:
            att = FoiAttachment(belongs_to=message,
                    name=attachment.name,
                    size=attachment.size,
                    filetype=attachment.content_type)
            if att.name is None:
                att.name = _("attached_file")
            if att.name.endswith('pdf') or 'pdf' in att.filetype:
                has_pdf = True
            attachment._committed = False
            att.file = File(attachment)
            att.save()
        if (has_pdf and
                settings.FROIDE_CONFIG.get("mail_managers_on_pdf_attachment",
                    False)):
            mail_managers(_('Message contains PDF'),
                    self.get_absolute_domain_url())
        self.message_received.send(sender=self, message=message)

    def add_message(self, user, recipient_name, recipient_email,
            subject, message, recipient_pb=None, send_address=True):
        message_body = message
        message = FoiMessage(request=self)
        message.subject = subject
        message.is_response = False
        message.sender_user = user
        message.sender_name = user.get_profile().display_name()
        message.sender_email = self.secret_address
        message.recipient_email = recipient_email
        message.recipient_public_body = recipient_pb
        message.recipient = recipient_name
<<<<<<< HEAD
        message.timestamp = timezone.now()
        message.plaintext = self.construct_standard_message_body(message_body)
=======
        message.timestamp = datetime.now()
        message.plaintext = self.construct_standard_message_body(
            message_body,
            send_address=send_address)
>>>>>>> 9c85fdd1
        message.send()
        return message

    def add_escalation_message(self, subject, message):
        message_body = message
        message = FoiMessage(request=self)
        message.subject = subject
        message.is_response = False
        message.is_escalation = True
        message.sender_user = self.user
        message.sender_name = self.user.get_profile().display_name()
        message.sender_email = self.secret_address
        message.recipient_email = self.law.mediator.email
        message.recipient_public_body = self.law.mediator
        message.recipient = self.law.mediator.name
        message.timestamp = timezone.now()
        message.plaintext = self.construct_standard_message_body(message_body)
        message.send()
        self.status = 'escalated'
        self.save()
        self.escalated.send(sender=self)

    @classmethod
    def generate_secret_address(cls, user):
        possible_chars = 'abcdefghkmnpqrstuvwxyz2345689'
        secret = "".join([random.choice(possible_chars) for i in range(10)])
        return "%s.%s@%s" % (user.username, secret, settings.FOI_EMAIL_DOMAIN)

    @classmethod
    def generate_unique_secret_address(cls, user):
        while True:
            address = cls.generate_secret_address(user)
            try:
                FoiRequest.objects.get(secret_address=address)
            except FoiRequest.DoesNotExist:
                break
        return address

    @property
    def readable_status(self):
        return FoiRequest.get_readable_status(self.status)

    @property
    def status_description(self):
        return FoiRequest.get_status_description(self.status)

    @classmethod
    def get_readable_status(cls, status):
        return cls.STATUS_CHOICES_DICT.get(status, (_("Unknown"), None))[0]

    @classmethod
    def get_status_description(cls, status):
        return cls.STATUS_CHOICES_DICT.get(status, (None, _("Unknown")))[1]

    @classmethod
    def from_request_form(cls, user, public_body_object, foi_law,
            form_data=None, post_data=None):
        now = timezone.now()
        request = FoiRequest(title=form_data['subject'],
                public_body=public_body_object,
                user=user,
                description=form_data['body'],
                public=form_data['public'],
                site=Site.objects.get_current(),
                first_message=now,
                last_message=now)
        send_now = False
        if not user.is_active:
            request.status = 'awaiting_user_confirmation'
            request.visibility = 0
        else:
            request.determine_visibility()
            if public_body_object is None:
                request.status = 'publicbody_needed'
            elif not public_body_object.confirmed:
                request.status = 'awaiting_publicbody_confirmation'
            else:
                request.status = 'awaiting_response'
                send_now = True

        request.secret_address = cls.generate_unique_secret_address(user)
        request.law = foi_law
        if public_body_object is not None:
            request.jurisdiction = public_body_object.jurisdiction
        # ensure slug is unique
        request.slug = slugify(request.title)
        count = 0
        postfix = ""
        while True:
            if count:
                postfix = "-%d" % count
            try:
                FoiRequest.objects.get(slug=request.slug + postfix)
            except FoiRequest.DoesNotExist:
                break
            count += 1
        request.slug += postfix

        if send_now:
            request.due_date = request.law.calculate_due_date()
        request.save()
        message = FoiMessage(request=request,
                sent=False,
                is_response=False,
                sender_user=user,
                sender_email=request.secret_address,
                sender_name=user.get_profile().display_name(),
                timestamp=now,
                status="awaiting_response",
                subject=request.title)
        send_address = not request.law.email_only
        message.plaintext = request.construct_message_body(form_data['body'],
                foi_law, post_data, send_address=send_address)
        if public_body_object is not None:
            message.recipient_public_body = public_body_object
            message.recipient = public_body_object.name
            message.recipient_email = public_body_object.email
            cls.request_to_public_body.send(sender=request)
        else:
            message.recipient = ""
            message.recipient_email = ""
        message.original = message.plaintext
        message.save()
        cls.request_created.send(sender=request)
        if send_now:
            message.send()
        return request

    def construct_message_body(self, text, foilaw, post_data, send_address=True):
        letter_start, letter_end = "", ""
        if foilaw:
            letter_start = foilaw.get_letter_start_text(post_data)
            letter_end = foilaw.get_letter_end_text(post_data)
        return render_to_string("foirequest/foi_request_mail.txt",
                {"request": self,
                "letter_start": letter_start,
                "letter_end": letter_end,
                "body": text,
                "send_address": send_address
            })

    def construct_standard_message_body(self, text, send_address=True):
        return render_to_string("foirequest/mail_with_userinfo.txt",
                {"request": self, "body": text, 'send_address': send_address})

    def determine_visibility(self):
        if self.public:
            self.visibility = 2
        else:
            self.visibility = 1

    def set_status_after_change(self):
        if not self.user.is_active:
            self.status = "awaiting_user_confirmation"
        else:
            self.determine_visibility()
            if self.public_body is None:
                self.status = 'publicbody_needed'
            elif not self.public_body.confirmed:
                self.status = 'awaiting_publicbody_confirmation'
            else:
                self.status = 'awaiting_response'
                return True
        return False

    def safe_send_first_message(self):
        messages = self.foimessage_set.all()
        if not len(messages) == 1:
            return None
        message = messages[0]
        if message.sent:
            return None
        message.send()
        return self

    @classmethod
    def confirmed_request(cls, user, request_id):
        try:
            request = FoiRequest.objects.get(pk=request_id)
        except FoiRequest.DoesNotExist:
            return None
        if not request.user == user:
            return None
        send_now = request.set_status_after_change()
        if send_now:
            request.due_date = request.law.calculate_due_date()
        request.save()
        if send_now:
            return request.safe_send_first_message()
        return None

    def confirmed_public_body(self):
        send_now = self.set_status_after_change()
        self.save()
        if send_now:
            return self.safe_send_first_message()
        return None

    def suggest_public_body(self, public_body, reason, user):
        try:
            PublicBodySuggestion.objects.get(public_body=public_body,
                    request=self)
        except PublicBodySuggestion.DoesNotExist:
            suggestion = self.publicbodysuggestion_set.create(
                    public_body=public_body,
                    reason=reason,
                    user=user)
            self.public_body_suggested.send(sender=self,
                    suggestion=suggestion)
            return suggestion
        else:
            return False

    def set_public_body(self, public_body, law):
        assert self.public_body == None
        assert self.status == "publicbody_needed"
        self.public_body = public_body
        self.law = law
        self.jurisdiction = public_body.jurisdiction
        send_now = self.set_status_after_change()
        if send_now:
            self.due_date = self.law.calculate_due_date()
        self.save()
        self.request_to_public_body.send(sender=self)
        if send_now:
            messages = self.foimessage_set.all()
            assert len(messages) == 1
            message = messages[0]
            message.recipient_public_body = public_body
            message.recipient = public_body.name
            message.recipient_email = public_body.email
            # message.plaintext = FoiRequest.construct_message_body(message,
            #   message.plaintext)
            assert message.sent == False
            message.send()  # saves message

    def make_public(self):
        self.public = True
        self.visibility = 2
        self.save()
        self.made_public.send(sender=self)

    def set_overdue(self):
        if not self.awaits_response():
            return None
        self.status = "overdue"
        self.save()
        self.became_overdue.send(sender=self)
        # self.status_changed.send(sender=self, status=self.status, data={})

    def send_classification_reminder(self):
        send_mail(_("%(site_name)s: Please classify the reply to your request")
                    % {"site_name": settings.SITE_NAME},
                render_to_string("foirequest/classification_reminder.txt",
                    {"request": self,
                        "go_url": self.user.get_profile().get_autologin_url(self.get_absolute_short_url()),
                        "site_name": settings.SITE_NAME}),
                settings.DEFAULT_FROM_EMAIL,
                [self.user.email])

    def send_update(self, event_string):
        send_mail(_("%(site_name)s: Update on request %(request)s") %
                {"request": self.title, "site_name": settings.SITE_NAME},
                render_to_string("foirequest/request_update.txt",
                    {"request": self,
                    "user": self.user,
                    "message": event_string,
                    "go_url": self.user.get_profile().get_autologin_url(self.get_absolute_short_url()),
                    "site_name": settings.SITE_NAME}),
                settings.DEFAULT_FROM_EMAIL,
                [self.user.email])


class PublicBodySuggestion(models.Model):
    request = models.ForeignKey(FoiRequest,
            verbose_name=_("Freedom of Information Request"))
    public_body = models.ForeignKey(PublicBody,
            verbose_name=_("Public Body"))
    user = models.ForeignKey(User, null=True,
            on_delete=models.SET_NULL,
            verbose_name=_("User"))
    timestamp = models.DateTimeField(_("Timestamp of Suggestion"),
            auto_now_add=True)
    reason = models.TextField(_("Reason this Public Body fits the request"),
            blank=True, default="")

    class Meta:
        get_latest_by = 'timestamp'
        ordering = ('timestamp',)
        verbose_name = _('Public Body Suggestion')
        verbose_name_plural = _('Public Body Suggestions')


class FoiMessage(models.Model):
    request = models.ForeignKey(FoiRequest,
            verbose_name=_("Freedom of Information Request"))
    sent = models.BooleanField(_("has message been sent?"), default=True)
    is_response = models.BooleanField(_("Is this message a response?"),
            default=True)
    is_postal = models.BooleanField(_("Postal?"),
            default=False)
    is_escalation = models.BooleanField(_("Escalation?"),
            default=False)
    sender_user = models.ForeignKey(User, blank=True, null=True,
            on_delete=models.SET_NULL,
            verbose_name=_("From User"))
    sender_email = models.CharField(_("From Email"),
            blank=True, max_length=255)
    sender_name = models.CharField(_("From Name"),
            blank=True, max_length=255)
    sender_public_body = models.ForeignKey(PublicBody, blank=True,
            null=True, on_delete=models.SET_NULL,
            verbose_name=_("From Public Body"), related_name='send_messages')

    recipient = models.CharField(_("Recipient"), max_length=255,
            blank=True, null=True)
    recipient_email = models.CharField(_("Recipient Email"), max_length=255,
            blank=True, null=True)
    recipient_public_body = models.ForeignKey(PublicBody, blank=True,
            null=True, on_delete=models.SET_NULL,
            verbose_name=_("Public Body Recipient"), related_name='received_messages')
    status = models.CharField(_("Status"), max_length=50, null=True, blank=True,
            choices=FoiRequest.STATUS_USER_CHOICES, default=None)

    timestamp = models.DateTimeField(_("Timestamp"), blank=True)
    subject = models.CharField(_("Subject"), blank=True, max_length=255)
    plaintext = models.TextField(_("plain text"), blank=True, null=True)
    html = models.TextField(_("HTML"), blank=True, null=True)
    original = models.TextField(_("Original"), blank=True)
    redacted = models.BooleanField(_("Was Redacted?"), default=False)
    not_publishable = models.BooleanField(_('Not publishable'), default=False)

    class Meta:
        get_latest_by = 'timestamp'
        ordering = ('timestamp',)
        # order_with_respect_to = 'request'
        verbose_name = _('Freedom of Information Message')
        verbose_name_plural = _('Freedom of Information Messages')

    @property
    def content(self):
        return self.plaintext

    def __unicode__(self):
        return _(u"Message in '%(request)s' at %(time)s"
                ) % {"request": self.request,
                    "time": self.timestamp}

    @property
    def readable_status(self):
        return FoiRequest.get_readable_status(self.status)

    def get_html_id(self):
        return _("message-%(id)d") % {"id": self.id}

    def get_absolute_url(self):
        return "%s#%s" % (self.request.get_absolute_url(),
                self.get_html_id())

    def get_absolute_short_url(self):
        return "%s#%s" % (self.request.get_absolute_short_url(),
                self.get_html_id())

    def get_absolute_domain_url(self):
        return "%s#%s" % (self.request.get_absolute_domain_url(),
                self.get_html_id())

    def get_public_body_sender_form(self):
        from foirequest.forms import MessagePublicBodySenderForm
        return MessagePublicBodySenderForm(self)

    def get_recipient(self):
        if self.recipient_public_body:
            return mark_safe('<a href="%(url)s">%(name)s</a>' % {
                "url": self.recipient_public_body.get_absolute_url(),
                "name": escape(self.recipient_public_body.name)})
        else:
            return self.recipient

    def get_quoted(self):
        return "\n".join([">%s" % l for l in self.plaintext.splitlines()])

    def needs_status_input(self):
        return self.request.message_needs_status() == self

    @property
    def sender(self):
        if self.sender_user:
            return self.sender_user.get_profile().display_name
        if settings.FROIDE_CONFIG.get("public_body_officials_email_public",
                False):
            return make_address(self.sender_email, self.sender_name)
        if settings.FROIDE_CONFIG.get("public_body_officials_public",
                False) and self.sender_name:
            return self.sender_name
        else:
            return self.sender_public_body.name

    @property
    def real_sender(self):
        if self.sender_user:
            return self.sender_user.get_profile().display_name
        if settings.FROIDE_CONFIG.get("public_body_officials_email_public",
                False):
            return make_address(self.sender_email, self.sender_name)
        if self.sender_name:
            return self.sender_name
        else:
            return self.sender_public_body.name

    @property
    def attachments(self):
        if not hasattr(self, "_attachments"):
            self._attachments = list(self.foiattachment_set.all())
        return self._attachments

    def get_subject(self):
        content = self.subject
        # content = remove_quote(content,
        #        replacement=_(u"Quoted part removed"))
        if self.request.user:
            profile = self.request.user.get_profile()
            content = profile.apply_message_redaction(content)

        content = replace_email_name(content, _("<<name and email address>>"))
        content = replace_email(content, _("<<email address>>"))
        return content

    def get_content(self):
        content = self.content
        # content = remove_quote(content,
        #        replacement=_(u"Quoted part removed"))
        if self.request.user:
            profile = self.request.user.get_profile()
            content = profile.apply_message_redaction(content)

        content = replace_email_name(content, _("<<name and email address>>"))
        content = replace_email(content, _("<<email address>>"))
        content = remove_signature(content)
        content = remove_quote(content)
        return content

    def get_real_content(self):
        content = self.content
        content = replace_email(content, _("<<email address>>"))
        content = remove_quote(content)
        return content

    def clean(self):
        from django.core.exceptions import ValidationError
        if self.sender_user and self.sender_public_body:
            raise ValidationError(
                    'Message may not be from user and public body')

    def get_postal_attachment_form(self):
        from foirequest.forms import PostalAttachmentForm
        return PostalAttachmentForm()

    def send(self):
        if settings.FROIDE_DRYRUN:
            recp = self.recipient_email.replace("@", "+")
            self.recipient_email = "%s@%s" % (recp, settings.FROIDE_DRYRUN_DOMAIN)
        # Use send_foi_mail here
        from_addr = make_address(self.request.secret_address,
                self.request.user.get_full_name())
        send_foi_mail(self.subject, self.plaintext, from_addr,
                [self.recipient_email])
        self.sent = True
        self.save()
        FoiRequest.message_sent.send(sender=self.request, message=self)


def upload_to(instance, filename):
    return "foi/%s/%s" % (instance.belongs_to.id, filename)


class FoiAttachment(models.Model):
    belongs_to = models.ForeignKey(FoiMessage, null=True,
            on_delete=models.SET_NULL,
            verbose_name=_("Belongs to request"))
    name = models.CharField(_("Name"), max_length=255)
    file = models.FileField(_("File"), upload_to=upload_to)
    size = models.IntegerField(_("Size"), blank=True, null=True)
    filetype = models.CharField(_("File type"), blank=True, max_length=100)
    format = models.CharField(_("Format"), blank=True, max_length=100)
    can_approve = models.BooleanField(_("User can approve"), default=True)
    approved = models.BooleanField(_("Approved"), default=False)

    POSTAL_CONTENT_TYPES = ("application/pdf", "image/png", "image/jpeg", "image/jpg",
            "image/jpg", "application/x-pdf", "application/acrobat", "applications/vnd.pdf",
            "text/pdf", "text/x-pdf")
    PREVIEWABLE_FILETYPES = ('application/vnd.ms-excel', 'application/pdf',
            'application/msword', 'application/msexcel', 'application/vnd.msword',
            'application/vnd.openxmlformats-officedocument.wordprocessingml.document',
            'application/x-pdf',
            )

    class Meta:
        ordering = ('name',)
        # order_with_respect_to = 'belongs_to'
        verbose_name = _('Attachment')
        verbose_name_plural = _('Attachments')

    def __unicode__(self):
        return u"%s (%s) of %s" % (self.name, self.size, self.belongs_to)

    def index_content(self):
        return "\n".join((self.name,))

    def can_preview(self):
        return self.filetype in self.PREVIEWABLE_FILETYPES

    def get_preview_url(self):
        return "https://docs.google.com/viewer?url=%s%s" % (settings.SITE_URL,
                urlquote(self.file.url))

    def get_html_id(self):
        return _("attachment-%(id)d") % {"id": self.id}

    def get_absolute_url(self):
        return "%s#%s" % (self.belongs_to.request.get_absolute_url(),
                self.get_html_id())

    def admin_link_message(self):
        return '<a href="%s">%s</a>' % (
            reverse('admin:foirequest_foimessage_change',
                args=(self.belongs_to_id,)), _('See FoiMessage'))
    admin_link_message.allow_tags = True


class FoiEventManager(models.Manager):
    def create_event(self, event_name, request, **context):
        assert event_name in FoiEvent.event_texts
        event = FoiEvent(request=request,
                public=request.visibility == 2,
                event_name=event_name)
        event.user = context.pop("user", None)
        event.public_body = context.pop("public_body", None)
        event.context_json = json.dumps(context)
        event.save()
        return event

    def get_for_homepage(self):
        return self.get_query_set().filter(public=True)\
                .select_related("user", "user__profile", "public_body",
                        "request")


class FoiEvent(models.Model):
    request = models.ForeignKey(FoiRequest,
            verbose_name=_("Freedom of Information Request"))
    user = models.ForeignKey(User, null=True,
            on_delete=models.SET_NULL, blank=True,
            verbose_name=_("User"))
    public_body = models.ForeignKey(PublicBody, null=True,
            on_delete=models.SET_NULL, blank=True,
            verbose_name=_("Public Body"))
    public = models.BooleanField(_("Is Public?"), default=True)
    event_name = models.CharField(_("Event Name"), max_length=255)
    timestamp = models.DateTimeField(_("Timestamp"))
    context_json = models.TextField(_("Context JSON"))

    objects = FoiEventManager()

    event_texts = {
        "public_body_suggested":
            _("%(user)s suggested %(public_body)s for the request '%(request)s'"),
        "reported_costs": _(
            u"%(user)s reported costs of %(amount)s for this request."),
        "message_received": _(
            u"Received an email from %(public_body)s."),
        "message_sent": _(
            u"%(user)s sent a message to %(public_body)s."),
        "request_redirected": _(
            u"Request was redirected to %(public_body)s and due date has been reset."),
        "status_changed": _(
            u"%(user)s set status to '%(status)s'."),
        "made_public": _(
            u"%(user)s made the request '%(request)s' public."),
        "request_refused": _(
            u"%(public_body)s refused to provide information on the grounds of %(reason)s."),
        "partially_successful": _(
            u"%(public_body)s answered partially, but denied access to all information on the grounds of %(reason)s."),
        "became_overdue": _(
            u"This request became overdue"),
        "set_concrete_law": _(
            u"%(user)s set '%(name)s' as the information law for the request."),
        "add_postal_reply": _(
            u"%(user)s added a reply that was received via snail mail."),
        "escalated": _(
            u"%(user)s filed a complaint to the %(public_body)s about the handling of this request.")
    }

    class Meta:
        ordering = ('-timestamp',)
        verbose_name = _('Request Event')
        verbose_name_plural = _('Request Events')

    def __unicode__(self):
        return u"%s - %s" % (self.event_name, self.request)

    def save(self, *args, **kwargs):
        ''' On save, update timestamps '''
        if not self.id:
            self.timestamp = timezone.now()
        super(FoiEvent, self).save(*args, **kwargs)

    def get_html_id(self):
        # Translators: Hash part of Event URL
        return "%s-%d" % (_("event"), self.id)

    def get_absolute_url(self):
        return "%s#%s" % (self.request.get_absolute_url(),
                self.get_html_id())

    def get_context(self):
        context = getattr(self, "_context", None)
        if context is not None:
            return context
        context = json.loads(self.context_json)
        user = ""
        if self.user:
            user = self.user.get_profile().display_name()
        pb = ""
        if self.public_body:
            pb = self.public_body.name
        context.update({"user": user, "public_body": pb,
            "since": timesince(self.timestamp), "date": self.timestamp,
            "request": self.request.title})
        self._context = context
        return context

    def get_html_context(self):
        context = getattr(self, "_html_context", None)
        if context is not None:
            return context

        def link(url, title):
            return mark_safe('<a href="%s">%s</a>' % (url, escape(title)))
        context = self.get_context()
        # if self.user:
        #     profile = self.user.get_profile()
        #     if not profile.private:
        #         context['user'] = link(profile.get_absolute_url(),
        #                 context['user'])
        if self.public_body:
            context['public_body'] = link(self.public_body.get_absolute_url(),
                    context['public_body'])
        context['request'] = link(self.request.get_absolute_url(),
                context['request'])
        self._html_context = context
        return context

    def as_text(self):
        return self.event_texts[self.event_name] % self.get_context()

    def as_html(self):
        return mark_safe(self.event_texts[self.event_name] % self.get_html_context())

# Import Signals here so models are available
import foirequest.signals<|MERGE_RESOLUTION|>--- conflicted
+++ resolved
@@ -550,15 +550,10 @@
         message.recipient_email = recipient_email
         message.recipient_public_body = recipient_pb
         message.recipient = recipient_name
-<<<<<<< HEAD
         message.timestamp = timezone.now()
-        message.plaintext = self.construct_standard_message_body(message_body)
-=======
-        message.timestamp = datetime.now()
         message.plaintext = self.construct_standard_message_body(
             message_body,
             send_address=send_address)
->>>>>>> 9c85fdd1
         message.send()
         return message
 
