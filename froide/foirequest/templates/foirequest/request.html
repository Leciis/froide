{% extends 'base.html' %}
{% load i18n %}
{% load markup %}
{% load searchtags %}
{% load floppyforms %}

{% block nav_makerequest %}active{% endblock %}

{% block extra_footer %}
<script type="text/javascript">
  var Froide = Froide || {};
  Froide.url = Froide.url || {};
  Froide.url.searchRequests = "{% url 'foirequest-search_similar' %}";
  Froide.template = Froide.template || {};
  Froide.template.visitPublicBodyWebsite = '{% blocktrans %}Visit the website of this Public Body{% endblocktrans %}';
  Froide.regex = Froide.regex || {};
  Froide.regex.greetings = [{% blocktrans %}/Dear Sir or Madam/{% endblocktrans %}gi];
  Froide.regex.closings = [{% blocktrans %}/Kind Regards/{% endblocktrans %}gi];
  Froide.template.searchInternet = '<li><a href="{% templatetag openvariable %}url{% templatetag closevariable %}" class="target-new">{% trans "Search the internet for information" %} </a></li>';
  Froide.template.searchPublicBodyWebsite = '<li><a href="{% templatetag openvariable %}url{% templatetag closevariable %}" class="target-new">{% trans "Search Public Body Website" %}</a></li>';
  Froide.template.searchEngineUrl = '{% search_engine_query %}';
  Froide.template.foundEmail = "{% trans "We found an email address in your text: {{ email }}. Do not sent personal data to the Public Body." %}";
  Froide.template.foundGreeting = "{% trans "We found {{ find }} in your text, but there is already a greeting at the top of the letter!" %}";
  Froide.template.foundClosing = "{% trans "We found {{ find }} in your text, but there is already a closing at the bottom of the letter!" %}";
  Froide.template.emptyBody = "{% blocktrans %}Don't leave the body of your message empty{% endblocktrans %}";
  Froide.template.emptySubject = "{% blocktrans %}Don't leave the subject of your message empty{% endblocktrans %}";
</script>
<script src="{{ STATIC_URL }}js/foirequest.js" type="text/javascript"></script>
{% endblock %}

{% block foisite_advice %}
  {% include "foisite/banner.html" %}
{% endblock %}

{% block body %}
<div class="row">
  <div class="col-lg-8 col-lg-offset-2">
    <h2>
      {% blocktrans %}Write a request{% endblocktrans %}
    </h2>
    {% if public_body %}
      <form method="post" action="{% url 'foirequest-submit_request' public_body=public_body.slug %}" class="foirequest" novalidate>
    {% else %}
      <form method="post" action="{% url 'foirequest-submit_request' %}" class="foirequest" novalidate>
    {% endif %}
    {% csrf_token %}
      <fieldset id="public-body" class="active">
        <legend>
          {% blocktrans %}Choose a Public Body{% endblocktrans %}
        </legend>
    {% if public_body %}
      <input type="hidden" name="public_body" value="{{ public_body.pk }}"/>
      <input type="hidden" id="id_law" name="law" value="{{ public_body.default_law.pk }}"/>
      {{ request_form.reference }}
      <p>
        <strong>{% trans "To:" %}</strong>
        <span id="review-publicbody">{{ public_body.name }}</span>
        ({{ public_body.jurisdiction.name }}) -
        <a href="{{ public_body.get_absolute_url }}" class="info-link target-new">
          <span class="glyphicon glyphicon-info-sign"></span>
        </a>
      </p>
      {% if public_body.request_note or public_body.default_law.request_note %}
        <div id="request-note" class="panel panel-danger">
          <div class="panel-heading">
            <h3 class="panel-title">
              {% trans "Hinweis zu dieser Behörde" %}
            </h3>
          </div>
          <div class="panel-body">
            {% if public_body.default_law.request_note %}
              {{ public_body.default_law.request_note|markdown }}
            {% endif %}
            {% if public_body.request_note %}
              {{ public_body.request_note|markdown }}
            {% endif %}
          </div>
        </div>
      {% endif %}
    {% else %}
        <div id="step-public_body">
          {{ request_form.public_body.label_tag }}
          {{ request_form.public_body }}
          <div id="request-note" class="notice" style="display:none"></div>
          {% if froide.publicbody_empty %}
            <div class="search-result">
              <div class="radio">
                <label>
                  <input type="radio" id="option-emptypublicbody" name="public_body" value="" {% if request_form.public_body.value == "" %}checked="checked"{% endif %}/>
                  {% blocktrans %}Don't select a public body for now. Let others help to find the right Public Body later.{% endblocktrans %}
                </label>
              </div>
            </div>
          {% endif %}
          {% if froide.create_new_publicbody %}
            <div class="search-result">
              <div class="radio">
                <label>
                  <input id="option-newpublicbody" type="radio" name="public_body" value="new" {% if request_form.public_body.value == "new" %}checked="checked"{% endif %}/>
                  {% blocktrans %}Create a new public body on the fly.{% endblocktrans %}
                </label>
              </div>
            </div>
            <div id="new-public_body" style="display:none">
              {{ public_body_form.as_p }}
            </div>
          {% endif %}
          <span class="help">
            {% blocktrans %}Please select one of the above options to proceed.{% endblocktrans %}
          </span>
        </div>
      </fieldset>
    {% endif %}
    {% if not request_form.is_bound and not request_form.initial.subject %}
      <fieldset id="check-foi">
      <legend>
        {% blocktrans %}Choose the type of request{% endblocktrans %}
      </legend>
      <div class="js-hidden" id="step-checkfoi">
        <h3>
          {% blocktrans %}What kind of information do you want?{% endblocktrans %}
        </h3>
        <div id="foicheck-form" class="well">
          <div class="radio">
            <label>
              <input id="option-check_foi_personal" type="radio" name="check_foi" value="false"/>
              {% blocktrans %}a matter that involves you personally{% endblocktrans %}
              <span class="help-block">
                {% blocktrans %}Questions like "Where do I get X?" or "What do I have to do if X?"{% endblocktrans %}
              </span>
            </label>
          </div>
          <div class="radio">
            <label>
              <input id="option-check_foi_opinion" type="radio" name="check_foi" value="false"/>
              {% blocktrans %}a question about a political opinion{% endblocktrans %}
              <span class="help-block">
                {% blocktrans %}Questions like "Why don't you do X?" or "How can it be that X?"{% endblocktrans %}
              </span>
            </label>
          </div>
          <div class="radio">
            <label>
              <input id="option-check_foi" type="radio" name="check_foi" value="true"/>
              {% blocktrans %}a matter of general interest (Freedom of Information request){% endblocktrans %}
              <span class="help-block">
                {% blocktrans %}Questions like "How much did X cost?" or "Please give me a list of X?"{% endblocktrans %}
              </span>
            </label>
          </div>
          <div class="text-center">
            <button class="btn btn-primary" id="continue-foicheck">
              <span class="glyphicon glyphicon-arrow-right"></span>
              {% trans "Continue" %}
            </button>
          </div>
          <span id="select-one-information-kind" style="display:none">{% trans "Please select one of the above options!" %}</span>
        </div>
        <div id="nofoi-personal" style="display:none">
          <div class="panel panel-info">
            <div class="panel-heading">
              <h3 class="panel-title">
                {% blocktrans %}A request about a matter involving you personally{% endblocktrans %}
              </h3>
            </div>
            <div class="panel-body">
              <p>
                {% blocktrans %}If you want to ask a question that relates to you personally, like how you can achieve something or who you have to contact, you need publicly available information from that public body:{% endblocktrans %}
              </p>
              <p>
                <a id="publicbody-link" href="{% if public_body.url %}{{ public_body.url }}{% else %}http://www.115.de{% endif %}">
                  <strong>
                    {% if public_body.url %}{% blocktrans %}Visit the website of this Public Body{% endblocktrans %}{% else %}{% blocktrans %}Click here to go to 115.de - the Public Body Service Hotline{% endblocktrans %}{% endif %}
                  </strong>
                </a>
              </p>
              <p>
                {% blocktrans %}Please note that you shouldn't use this site to request personal information.{% endblocktrans %}
              </p>
            </div>
          </div>
        </div>
        <div id="nofoi-opinion" style="display:none">
          <div class="panel panel-info">
            <div class="panel-heading">
              <h3 class="panel-title">
                {% blocktrans %}A request about an opinion{% endblocktrans %}
              </h3>
            </div>
            <div class="panel-body">
              <p>
                {% blocktrans %}In order to ask about a political state, you need to talk to people not public bodies. Please ask your Member of Parliament about the topic you are interested in:{% endblocktrans %}
              </p>
              <p>
                <a href="http://www.abgeordnetenwatch.de">
                  <strong>{% blocktrans %}Click here to go to abgeordnetenwatch.de{% endblocktrans %}</strong>
                </a>
              </p>
            </div>
          </div>
        </div>
      </div>
<<<<<<< HEAD
    </fieldset>
    {% endif %}
    <fieldset id="write-request">
      <legend>
        {% blocktrans %}Write the Request{% endblocktrans %}
      </legend>

      <div class="js-hidden" id="step-message">
        <div class="row">
          <div class="col-lg-12">
            <div class="panel panel-default">
              <div class="panel-body">
                <div id="law-description"{% if not request_form.default_law.description %} style="display:none"{% endif %}>
                  <h4>
                    {% blocktrans %}Legal Explanation:{% endblocktrans %}
                  </h4>
                  <div id="law-description-text">{{ request_form.default_law.description|markdown }}</div>
                </div>
                <h4>
                  {% blocktrans %}Important Notes:{% endblocktrans %}
                </h4>
                <ul>
                  <li>
                    {% blocktrans %}Write your request in <strong>simple, precise language</strong>.{% endblocktrans %}
                  </li>
                  <li>
                    {% blocktrans %}Ask for <strong>specific</strong> documents or information.{% endblocktrans %}
                  </li>
                  <li>
                    {% blocktrans %}Keep it <strong>focused and concise</strong>.{% endblocktrans %}
                  </li>
                  <li>
                    {% blocktrans %}This site is <strong>public</strong>. Everything you type and any response will be published.{% endblocktrans %}
                  </li>
                  <li>
                    {% blocktrans %}Do <strong>not include</strong> personal information in your request.{% endblocktrans %}
                  </li>
                  <li>
                    {% blocktrans %}Do <strong>not ask</strong> for personal information.{% endblocktrans %}
                  </li>
                </ul>
              </div>
            </div>
            {{ request_form.non_field_errors }}
            <div class="form-group{% if user_form.first_name.errors %} has-error{% endif %}">
              {{ request_form.subject.errors }}
              <label for="id_subject" class="control-label">{% trans "Request Subject" %}:</label>
              {{ request_form.subject }}
            </div>
            {% if not public_body %}
              {{ request_form.law }}
            {% endif %}
          </div>
        </div>
        <div class="row">
          <div class="col-lg-12">
            <div class="form-group{% if request_form.body.errors %} has-error{% endif %}">
              {{ request_form.body.errors }}
              <label for="id_body" class="control-label">
                {% blocktrans %}Your Request:{% endblocktrans %}
              </label>
            </div>
            <div class="well letter ">
              <div id="letter_start" class="text">{{ request_form.default_law.letter_start_form }}</div>

              <div{% if request_form.body.errors %} class="has-error"{% endif %}>{{ request_form.body }}</div>
              <div class="text"><a class="toggle hideparent" href="#letter_end">{% trans "[... Show complete request text]" %}</a>
                <span id="letter-greeting">{% blocktrans %}Kind Regards,{% endblocktrans %}</span>
              </div>

              <div id="letter_end" style="display:none" class="text">{{ request_form.default_law.letter_end_form }}</div>
=======
      <div class="row">
        <div class="span5">
          <label for="id_body">{% blocktrans %}Your Request:{% endblocktrans %}</label>
          {{ request_form.body.errors }}
          <label>
            <input type="checkbox" id="full-letter" name="full_letter"/>
            {% trans "I want to write the full request myself" %}
          </label>
          <div class="letter">
            <div id="letter_start" class="text">{{ request_form.default_law.letter_start_form }}</div>
            {{ request_form.body }}
            <div class="text"><a class="toggle hideparent" href="#letter_end">{% trans "[... Show complete request text]" %}</a>
            <span id="letter-greeting">{% blocktrans %}Kind Regards,{% endblocktrans %}</span></div>
            <div id="letter_end" style="display:none" class="text">{{ request_form.default_law.letter_end_form }}</div>
            <div class="text-like">
>>>>>>> 2055e96d
              {% if user.is_authenticated %}
                <p id="fullname">
                  {{ user.get_full_name }}
                </p>
              {% else %}
                <div class="user_data_form">
                  <div class="form-group{% if user_form.first_name.errors %} has-error{% endif %}">
                    {{ user_form.first_name.errors }}
                    <label class="control-label" for="id_first_name">
                      {% blocktrans %}Your first name{% endblocktrans %}
                    </label>
                    {{ user_form.first_name }}
                  </div>
                  <div class="form-group{% if user_form.last_name.errors %} has-error{% endif %}">
                    {{ user_form.last_name.errors }}
                    <label class="control-label" for="id_last_name">
                      {% blocktrans %}Your last name{% endblocktrans %}
                    </label>
                    {{ user_form.last_name }}
                    {% if user_form.last_name.help_text %}
                      <p class="help-block">
                        {{ user_form.last_name.help_text }}
                      </p>
                    {% endif %}
                    </div>
                  </div>
                </div>
              {% endif %}
            </div>
          </div>
        </div>
        <div class="row">
          <div class="col-lg-12">
            <div class="user_data_form">
              {{ user_form.user_email.errors }}
              <div class="form-group{% if user_form.user_email.errors %} has-error{% endif %}">
                <label for="id_user_email" class="control-label">
                  {% blocktrans %}Your email address{% endblocktrans %}
                </label>
                {% if user.is_authenticated %}
                  <p id="email_address" class="form-control-static">{{ user.email }}</p>
                {% else %}
                  {{ user_form.user_email }}
                {% endif %}
              </div>

              <div class="form-group{% if user_form.address.errors %} has-error{% endif %}">
                {{ user_form.address.errors }}
                <label for="id_address" class="control-label">
                  {% blocktrans %}Your post address{% endblocktrans %}
                </label>
                {% if user.is_authenticated %}
                  <p id="post_address" class="form-control-static">{{ user.address }}</p>
                {% else %}
                  {{ user_form.address }}
                  <p class="help-block">{{ user_form.address.help_text }}</p>
                {% endif %}
              </div>
            </div>
          </div>
        </div>
        <hr/>
        <div class="row">
          <div class="col-lg-12">
            {% if user_form.private %}
              <div class="well">
                <div class="checkbox">
                  <label>
                    {{ user_form.private }} {{ user_form.private.label }}
                  </label>
                  <p class="help-block">
                    {{ user_form.private.help_text }}
                  </p>
                </div>
              </div>
            {% endif %}
          </div>
        </div>
        <div class="row">
          <div class="col-lg-12">
            <div class="well">
              <div class="checkbox">
                <label>
                  {{ request_form.public }}
                  {{ request_form.public.label }}
                </label>
                <p class="help-block">
                  {{ request_form.public.help_text }}
                </p>
              </div>
            </div>
          </div>
        </div>
        <div class="row">
          <div class="col-lg-12">
            <div class="panel panel-default">
              <div class="panel-body">
                <p>
                  {% blocktrans %}Do you want to make sure that the information you are requesting isn't already available?{% endblocktrans %}
                </p>
                <div class="row">
                  <div class="col-lg-6">
                    <h4>
                      {% blocktrans %}Similar Requests{% endblocktrans %}
                    </h4>
                    <div id="similar-requests-container">
                      <ul id="similar-requests">
                        <li>
                          {% blocktrans %}None found{% endblocktrans %}
                        </li>
                      </ul>
                    </div>
                  </div>
                  <div class="col-lg-6">
                    <h4>
                      {% blocktrans %}Related Websites{% endblocktrans %}
                    </h4>
                    <ul id="check-list">
                      {% if public_body_search %}
                        <li>
                          <a class="target-new" href="#">
                            {% blocktrans with topic=public_body_search %}Search this site for {{ topic }}{% endblocktrans %}
                          </a>
                        </li>
                      {% endif %}
                      {% if public_body %}
                        <li>
                          <a class="target-new" href="{{ public_body.get_absolute_url }}#">
                            {% blocktrans %}Explore other requests made to this Public Body{% endblocktrans %}
                          </a>
                        </li>
                      {% endif %}
                      {% if public_body and public_body_search %}
                        <li>
                          <a class="target-new" href="{% search_engine_query public_body_search public_body.domain %}">
                            {% blocktrans %}Try a Web Search for your topic{% endblocktrans %}
                          </a>
                        </li>
                      {% endif %}
                    </ul>
                  </div>
                </div>
              </div>
            </div>
          </div>
        </div>
        {% if not user.is_authenticated %}
          <div class="row">
            <div class="col-lg-12">
              <div class="well">
                {% if user_form.terms %}
                  {{ user_form.terms.errors }}
                  <div class="checkbox">
                    {{ user_form.terms }}
                  </div>
                {% endif %}
              </div>
            </div>
          </div>
        {% endif %}
        <a href="#step-review" id="review-button" role="button" class="btn btn-primary btn-lg" data-toggle="modal">
          <span class="glyphicon glyphicon-hand-right"></i>
          {% trans "Review and Submit" %}
        </a>
      </fieldset>

      <fieldset id="review-and-submit">
        <div class="modal fade" id="step-review" tabindex="-1" role="dialog" aria-labelledby="myModalLabel" aria-hidden="true">
          <div class="modal-dialog">
            <div class="modal-content">
              <div class="modal-header">
                <button type="button" class="close" data-dismiss="modal" aria-hidden="true">&times;</button>
                <h4 class="modal-title">
                  {% blocktrans %}Review your Request and Submit{% endblocktrans %}
                </h4>
              </div>
              <div class="modal-body">
                <table class="message-table">
                  <tbody>
                  <tr>
                    <td class="key">{% blocktrans %}To{% endblocktrans %}</td>
                    <td id="review-to"></td>
                  </tr>
                  <tr>
                    <td class="key">{% blocktrans %}From{% endblocktrans %}</td>
                    <td id="review-from"></td>
                  </tr>
                  <tr>
                    <td class="key">{% blocktrans %}Subject{% endblocktrans %}</td>
                    <td><strong id="review-subject"></strong></td>
                  </tr>
                  </tbody>
                </table>
                <div id="review-text"></div>
                <ul id="review-warnings">
                </ul>
                <ul>
                  <li>{% blocktrans %}Please use proper spelling.{% endblocktrans %}</li>
                  <li>{% blocktrans %}Please stay polite.{% endblocktrans %}</li>
                </ul>
              </div>
              <div class="modal-footer">
                <a href="#" class="btn btn-default" data-dismiss="modal">
                  {% trans "edit your request again" %}
                </a>
                <button type="submit" id="send-request-button" class="btn btn-primary">
                  <span class="glyphicon glyphicon-ok"></span>
                  {% trans "Submit Request"%}
                </button>
              </div>
            </div>
          </div>
        </div>
      </fieldset>
    </form>
  </div>
</div>
{% endblock %}<|MERGE_RESOLUTION|>--- conflicted
+++ resolved
@@ -200,7 +200,6 @@
           </div>
         </div>
       </div>
-<<<<<<< HEAD
     </fieldset>
     {% endif %}
     <fieldset id="write-request">
@@ -263,32 +262,24 @@
                 {% blocktrans %}Your Request:{% endblocktrans %}
               </label>
             </div>
+
+            <div class="full-text-checkbox pull-right">
+              <label>
+                {{ request_form.full_text }}
+                {{ request_form.full_text.label }}
+              </label>
+            </div>
+
             <div class="well letter ">
               <div id="letter_start" class="text">{{ request_form.default_law.letter_start_form }}</div>
 
               <div{% if request_form.body.errors %} class="has-error"{% endif %}>{{ request_form.body }}</div>
-              <div class="text"><a class="toggle hideparent" href="#letter_end">{% trans "[... Show complete request text]" %}</a>
+              <div id="letter_complete_end"><div id="letter_short_end" class="text"><a class="toggle hideparent" href="#letter_end">{% trans "[... Show complete request text]" %}</a>
                 <span id="letter-greeting">{% blocktrans %}Kind Regards,{% endblocktrans %}</span>
               </div>
 
-              <div id="letter_end" style="display:none" class="text">{{ request_form.default_law.letter_end_form }}</div>
-=======
-      <div class="row">
-        <div class="span5">
-          <label for="id_body">{% blocktrans %}Your Request:{% endblocktrans %}</label>
-          {{ request_form.body.errors }}
-          <label>
-            <input type="checkbox" id="full-letter" name="full_letter"/>
-            {% trans "I want to write the full request myself" %}
-          </label>
-          <div class="letter">
-            <div id="letter_start" class="text">{{ request_form.default_law.letter_start_form }}</div>
-            {{ request_form.body }}
-            <div class="text"><a class="toggle hideparent" href="#letter_end">{% trans "[... Show complete request text]" %}</a>
-            <span id="letter-greeting">{% blocktrans %}Kind Regards,{% endblocktrans %}</span></div>
-            <div id="letter_end" style="display:none" class="text">{{ request_form.default_law.letter_end_form }}</div>
-            <div class="text-like">
->>>>>>> 2055e96d
+              <div id="letter_end" style="display:none" class="text">{{ request_form.default_law.letter_end_form }}</div></div>
+
               {% if user.is_authenticated %}
                 <p id="fullname">
                   {{ user.get_full_name }}
